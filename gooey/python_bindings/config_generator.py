import os
import sys
from gooey.gui.windows import layouts
from gooey.python_bindings import argparse_to_json
from gooey.gui.util.quoting import quote


def create_from_parser(parser, source_path, **kwargs):
  show_config = kwargs.get('show_config', False)

  if hasattr(sys, 'frozen'):
    run_cmd = quote(source_path)
  else:
    run_cmd = '{} -u {}'.format(quote(sys.executable), quote(source_path))

  build_spec = {
    'language':             kwargs.get('language', 'english'),
    'target':               run_cmd,
    'program_name':         kwargs.get('program_name') or os.path.basename(sys.argv[0]).replace('.py', ''),
    'program_description':  kwargs.get('program_description', ''),
    'show_config':          show_config,
    'show_advanced':        kwargs.get('show_advanced', True),
    'default_size':         kwargs.get('default_size', (610, 530)),
    'num_required_cols':    kwargs.get('required_cols', 1),
    'num_optional_cols':    kwargs.get('optional_cols', 3),
    'manual_start':         False,
    'layout_type':          'column',
    'monospace_display':    kwargs.get('monospace_display', False),
<<<<<<< HEAD
    'image_dir':            kwargs.get('image_dir'),
    'language_dir':         kwargs.get('language_dir'),

=======
    'progress_regex':       kwargs.get('progress_regex'),
    'progress_expr':        kwargs.get('progress_expr'),
    'disable_progress_bar_animation': kwargs.get('disable_progress_bar_animation'),
    'disable_stop_button':  kwargs.get('disable_stop_button'),
>>>>>>> 59b70a81
  }

  if show_config:
    build_spec['program_description'] = parser.description or build_spec['program_description']

    layout_data = argparse_to_json.convert(parser) if build_spec['show_advanced'] else layouts.basic_config.items()
    build_spec.update(layout_data)

  else:
    build_spec['manual_start'] = True

  return build_spec



def has_argparse(module_path):
  return any(['.parse_args(' in line.lower() for line in f.readlines()])
<|MERGE_RESOLUTION|>--- conflicted
+++ resolved
@@ -1,55 +1,51 @@
-import os
-import sys
-from gooey.gui.windows import layouts
-from gooey.python_bindings import argparse_to_json
-from gooey.gui.util.quoting import quote
-
-
-def create_from_parser(parser, source_path, **kwargs):
-  show_config = kwargs.get('show_config', False)
-
-  if hasattr(sys, 'frozen'):
-    run_cmd = quote(source_path)
-  else:
-    run_cmd = '{} -u {}'.format(quote(sys.executable), quote(source_path))
-
-  build_spec = {
-    'language':             kwargs.get('language', 'english'),
-    'target':               run_cmd,
-    'program_name':         kwargs.get('program_name') or os.path.basename(sys.argv[0]).replace('.py', ''),
-    'program_description':  kwargs.get('program_description', ''),
-    'show_config':          show_config,
-    'show_advanced':        kwargs.get('show_advanced', True),
-    'default_size':         kwargs.get('default_size', (610, 530)),
-    'num_required_cols':    kwargs.get('required_cols', 1),
-    'num_optional_cols':    kwargs.get('optional_cols', 3),
-    'manual_start':         False,
-    'layout_type':          'column',
-    'monospace_display':    kwargs.get('monospace_display', False),
-<<<<<<< HEAD
-    'image_dir':            kwargs.get('image_dir'),
-    'language_dir':         kwargs.get('language_dir'),
-
-=======
-    'progress_regex':       kwargs.get('progress_regex'),
-    'progress_expr':        kwargs.get('progress_expr'),
-    'disable_progress_bar_animation': kwargs.get('disable_progress_bar_animation'),
-    'disable_stop_button':  kwargs.get('disable_stop_button'),
->>>>>>> 59b70a81
-  }
-
-  if show_config:
-    build_spec['program_description'] = parser.description or build_spec['program_description']
-
-    layout_data = argparse_to_json.convert(parser) if build_spec['show_advanced'] else layouts.basic_config.items()
-    build_spec.update(layout_data)
-
-  else:
-    build_spec['manual_start'] = True
-
-  return build_spec
-
-
-
-def has_argparse(module_path):
-  return any(['.parse_args(' in line.lower() for line in f.readlines()])
+import os
+import sys
+from gooey.gui.windows import layouts
+from gooey.python_bindings import argparse_to_json
+from gooey.gui.util.quoting import quote
+
+
+def create_from_parser(parser, source_path, **kwargs):
+  show_config = kwargs.get('show_config', False)
+
+  if hasattr(sys, 'frozen'):
+    run_cmd = quote(source_path)
+  else:
+    run_cmd = '{} -u {}'.format(quote(sys.executable), quote(source_path))
+
+  build_spec = {
+    'language':             kwargs.get('language', 'english'),
+    'target':               run_cmd,
+    'program_name':         kwargs.get('program_name') or os.path.basename(sys.argv[0]).replace('.py', ''),
+    'program_description':  kwargs.get('program_description', ''),
+    'show_config':          show_config,
+    'show_advanced':        kwargs.get('show_advanced', True),
+    'default_size':         kwargs.get('default_size', (610, 530)),
+    'num_required_cols':    kwargs.get('required_cols', 1),
+    'num_optional_cols':    kwargs.get('optional_cols', 3),
+    'manual_start':         False,
+    'layout_type':          'column',
+    'monospace_display':    kwargs.get('monospace_display', False),
+    'image_dir':            kwargs.get('image_dir'),
+    'language_dir':         kwargs.get('language_dir'),
+    'progress_regex':       kwargs.get('progress_regex'),
+    'progress_expr':        kwargs.get('progress_expr'),
+    'disable_progress_bar_animation': kwargs.get('disable_progress_bar_animation'),
+    'disable_stop_button':  kwargs.get('disable_stop_button'),
+  }
+
+  if show_config:
+    build_spec['program_description'] = parser.description or build_spec['program_description']
+
+    layout_data = argparse_to_json.convert(parser) if build_spec['show_advanced'] else layouts.basic_config.items()
+    build_spec.update(layout_data)
+
+  else:
+    build_spec['manual_start'] = True
+
+  return build_spec
+
+
+
+def has_argparse(module_path):
+  return any(['.parse_args(' in line.lower() for line in f.readlines()])