--- conflicted
+++ resolved
@@ -1,100 +1,96 @@
-<<<<<<< HEAD
-from argparse import ArgumentParser, _SubParsersAction, _MutuallyExclusiveGroup
-=======
-from argparse import ArgumentParser, _SubParsersAction
-from gooey.gui.lang.i18n import _
->>>>>>> 59b70a81
-
-
-class GooeySubParser(_SubParsersAction):
-  def __init__(self, *args, **kwargs):
-    super(GooeySubParser, self).__init__(*args, **kwargs)
-
-class GooeyMutuallyExclusiveGroup(_MutuallyExclusiveGroup):
-  def __init__(self, parser, widgets, *args, **kwargs):
-    self.parser = parser
-    self.widgets = widgets
-    super(GooeyMutuallyExclusiveGroup, self).__init__(self.parser, *args, **kwargs)
-
-  def add_argument(self, *args, **kwargs):
-    widget = kwargs.pop('widget', None)
-    metavar = kwargs.pop('metavar', None)
-    super(GooeyMutuallyExclusiveGroup, self).add_argument(*args, **kwargs)
-    self.parser._actions[-1].metavar = metavar
-    self.widgets[self.parser._actions[-1].dest] = widget
-
-
-class GooeyParser(object):
-  def __init__(self, **kwargs):
-    self.__dict__['parser'] = ArgumentParser(**kwargs)
-    self.widgets = {}
-
-  @property
-  def _mutually_exclusive_groups(self):
-    return self.parser._mutually_exclusive_groups
-
-  @property
-  def _actions(self):
-    return self.parser._actions
-
-  @property
-  def description(self):
-    return self.parser.description
-
-  def add_argument(self, *args, **kwargs):
-    widget = kwargs.pop('widget', None)
-    metavar = kwargs.pop('metavar', None)
-    self.parser.add_argument(*args, **kwargs)
-    self.parser._actions[-1].metavar = metavar
-    self.widgets[self.parser._actions[-1].dest] = widget
-
-  # def add_mutually_exclusive_group(self, **kwargs):
-  #   return self.parser.add_mutually_exclusive_group(**kwargs)
-
-  def add_mutually_exclusive_group(self, **kwargs):
-    group = GooeyMutuallyExclusiveGroup(self.parser, self.widgets, **kwargs)
-    self.parser._mutually_exclusive_groups.append(group)
-    return group
-
-  def add_argument_group(self, *args, **kwargs):
-    return self.parser.add_argument_group(*args, **kwargs)
-
-  def parse_args(self, args=None, namespace=None):
-    return self.parser.parse_args(args, namespace)
-
-  def add_subparsers(self, **kwargs):
-    if self._subparsers is not None:
-      self.error(_('cannot have multiple subparser arguments'))
-
-    # add the parser class to the arguments if it's not present
-    kwargs.setdefault('parser_class', type(self))
-
-    if 'title' in kwargs or 'description' in kwargs:
-      title = _(kwargs.pop('title', 'subcommands'))
-      description = _(kwargs.pop('description', None))
-      self._subparsers = self.add_argument_group(title, description)
-    else:
-      self._subparsers = self._positionals
-
-    # prog defaults to the usage message of this parser, skipping
-    # optional arguments and with no "usage:" prefix
-    if kwargs.get('prog') is None:
-      formatter = self._get_formatter()
-      positionals = self._get_positional_actions()
-      groups = self._mutually_exclusive_groups
-      formatter.add_usage(self.usage, positionals, groups, '')
-      kwargs['prog'] = formatter.format_help().strip()
-
-    # create the parsers action and add it to the positionals list
-    parsers_class = self._pop_action_class(kwargs, 'parsers')
-    action = parsers_class(option_strings=[], **kwargs)
-    self._subparsers._add_action(action)
-
-    # return the created parsers action
-    return action
-
-  def __getattr__(self, item):
-    return getattr(self.parser, item)
-
-  def __setattr__(self, key, value):
-    return setattr(self.parser, key, value)
+from argparse import ArgumentParser, _SubParsersAction, _MutuallyExclusiveGroup
+from gooey.gui.lang.i18n import _
+
+
+class GooeySubParser(_SubParsersAction):
+  def __init__(self, *args, **kwargs):
+    super(GooeySubParser, self).__init__(*args, **kwargs)
+
+class GooeyMutuallyExclusiveGroup(_MutuallyExclusiveGroup):
+  def __init__(self, parser, widgets, *args, **kwargs):
+    self.parser = parser
+    self.widgets = widgets
+    super(GooeyMutuallyExclusiveGroup, self).__init__(self.parser, *args, **kwargs)
+
+  def add_argument(self, *args, **kwargs):
+    widget = kwargs.pop('widget', None)
+    metavar = kwargs.pop('metavar', None)
+    super(GooeyMutuallyExclusiveGroup, self).add_argument(*args, **kwargs)
+    self.parser._actions[-1].metavar = metavar
+    self.widgets[self.parser._actions[-1].dest] = widget
+
+
+class GooeyParser(object):
+  def __init__(self, **kwargs):
+    self.__dict__['parser'] = ArgumentParser(**kwargs)
+    self.widgets = {}
+
+  @property
+  def _mutually_exclusive_groups(self):
+    return self.parser._mutually_exclusive_groups
+
+  @property
+  def _actions(self):
+    return self.parser._actions
+
+  @property
+  def description(self):
+    return self.parser.description
+
+  def add_argument(self, *args, **kwargs):
+    widget = kwargs.pop('widget', None)
+    metavar = kwargs.pop('metavar', None)
+    self.parser.add_argument(*args, **kwargs)
+    self.parser._actions[-1].metavar = metavar
+    self.widgets[self.parser._actions[-1].dest] = widget
+
+  # def add_mutually_exclusive_group(self, **kwargs):
+  #   return self.parser.add_mutually_exclusive_group(**kwargs)
+
+  def add_mutually_exclusive_group(self, **kwargs):
+    group = GooeyMutuallyExclusiveGroup(self.parser, self.widgets, **kwargs)
+    self.parser._mutually_exclusive_groups.append(group)
+    return group
+
+  def add_argument_group(self, *args, **kwargs):
+    return self.parser.add_argument_group(*args, **kwargs)
+
+  def parse_args(self, args=None, namespace=None):
+    return self.parser.parse_args(args, namespace)
+
+  def add_subparsers(self, **kwargs):
+    if self._subparsers is not None:
+      self.error(_('cannot have multiple subparser arguments'))
+
+    # add the parser class to the arguments if it's not present
+    kwargs.setdefault('parser_class', type(self))
+
+    if 'title' in kwargs or 'description' in kwargs:
+      title = _(kwargs.pop('title', 'subcommands'))
+      description = _(kwargs.pop('description', None))
+      self._subparsers = self.add_argument_group(title, description)
+    else:
+      self._subparsers = self._positionals
+
+    # prog defaults to the usage message of this parser, skipping
+    # optional arguments and with no "usage:" prefix
+    if kwargs.get('prog') is None:
+      formatter = self._get_formatter()
+      positionals = self._get_positional_actions()
+      groups = self._mutually_exclusive_groups
+      formatter.add_usage(self.usage, positionals, groups, '')
+      kwargs['prog'] = formatter.format_help().strip()
+
+    # create the parsers action and add it to the positionals list
+    parsers_class = self._pop_action_class(kwargs, 'parsers')
+    action = parsers_class(option_strings=[], **kwargs)
+    self._subparsers._add_action(action)
+
+    # return the created parsers action
+    return action
+
+  def __getattr__(self, item):
+    return getattr(self.parser, item)
+
+  def __setattr__(self, key, value):
+    return setattr(self.parser, key, value)