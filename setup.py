--- conflicted
+++ resolved
@@ -1,43 +1,22 @@
-from distutils.core import setup
-
-with open('README.txt') as readme:
-	long_description = readme.read()
-
-setup(
-<<<<<<< HEAD
-    name='Gooey',
-    version='0.1.0',
-    author='Chris Kiehl',
-    author_email='ckiehl@gmail.com',
-    packages=[
-      'gooey',
-      'gooey.gui',
-      'gooey.images',
-      'gooey.languages',
-      'gooey.mockapplications',
-    ],
-    url='http://pypi.python.org/pypi/Gooey/',
-    license='LICENSE.txt',
-    description='Turn (almost) any command line program into a full GUI application with one line',
-    long_description=open('README.md').read()
-)
-=======
-		name='Gooey',
-		version='0.1.0',
-		author='Chris Kiehl',
-		author_email='ckiehl@gmail.com',
-		packages=[
-					'gooey', 
-					'gooey.languages', 
-					'gooey.app', 
-					'gooey.app.dialogs', 
-					'gooey.app.images', 
-					'gooey.mockapplications',
-					'gooey.themes'],
-		url='http://pypi.python.org/pypi/TowelStuff/',
-		license='LICENSE.txt',
-		description='Useful towel-related stuff.',
-		long_description=long_description
-)
-
->>>>>>> 927a54f8
+from distutils.core import setup
+
+with open('README.md') as readme:
+	long_description = readme.read()
+
+setup(
+    name='Gooey',
+    version='0.1.0',
+    author='Chris Kiehl',
+    author_email='ckiehl@gmail.com',
+    packages=[
+      'gooey',
+      'gooey.gui',
+      'gooey.images',
+      'gooey.languages',
+      'gooey.mockapplications',
+    ],
+    url='http://pypi.python.org/pypi/Gooey/',
+    license='LICENSE.txt',
+    description='Turn (almost) any command line program into a full GUI application with one line',
+		long_description=long_description
+)